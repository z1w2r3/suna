"""
Response processing module for AgentPress.

This module handles the processing of LLM responses, including:
- Streaming and non-streaming response handling
- XML and native tool call detection and parsing
- Tool execution orchestration
- Message formatting and persistence
"""

import json
import re
import uuid
import asyncio
from datetime import datetime, timezone
from typing import List, Dict, Any, Optional, AsyncGenerator, Tuple, Union, Callable, Literal
from dataclasses import dataclass
from utils.logger import logger
from agentpress.tool import ToolResult
from agentpress.tool_registry import ToolRegistry
from agentpress.xml_tool_parser import XMLToolParser
from langfuse.client import StatefulTraceClient
from services.langfuse import langfuse
from agentpress.utils.json_helpers import (
    ensure_dict, ensure_list, safe_json_parse, 
    to_json_string, format_for_yield
)
from litellm import token_counter

# Type alias for XML result adding strategy
XmlAddingStrategy = Literal["user_message", "assistant_message", "inline_edit"]

# Type alias for tool execution strategy
ToolExecutionStrategy = Literal["sequential", "parallel"]

@dataclass
class ToolExecutionContext:
    """Context for a tool execution including call details, result, and display info."""
    tool_call: Dict[str, Any]
    tool_index: int
    result: Optional[ToolResult] = None
    function_name: Optional[str] = None
    xml_tag_name: Optional[str] = None
    error: Optional[Exception] = None
    assistant_message_id: Optional[str] = None
    parsing_details: Optional[Dict[str, Any]] = None

@dataclass
class ProcessorConfig:
    """
    Configuration for response processing and tool execution.
    
    This class controls how the LLM's responses are processed, including how tool calls
    are detected, executed, and their results handled.
    
    Attributes:
        xml_tool_calling: Enable XML-based tool call detection (<tool>...</tool>)
        native_tool_calling: Enable OpenAI-style function calling format
        execute_tools: Whether to automatically execute detected tool calls
        execute_on_stream: For streaming, execute tools as they appear vs. at the end
        tool_execution_strategy: How to execute multiple tools ("sequential" or "parallel")
        xml_adding_strategy: How to add XML tool results to the conversation
        max_xml_tool_calls: Maximum number of XML tool calls to process (0 = no limit)
    """

    xml_tool_calling: bool = True  
    native_tool_calling: bool = False

    execute_tools: bool = True
    execute_on_stream: bool = False
    tool_execution_strategy: ToolExecutionStrategy = "sequential"
    xml_adding_strategy: XmlAddingStrategy = "assistant_message"
    max_xml_tool_calls: int = 0  # 0 means no limit
    
    def __post_init__(self):
        """Validate configuration after initialization."""
        if self.xml_tool_calling is False and self.native_tool_calling is False and self.execute_tools:
            raise ValueError("At least one tool calling format (XML or native) must be enabled if execute_tools is True")
            
        if self.xml_adding_strategy not in ["user_message", "assistant_message", "inline_edit"]:
            raise ValueError("xml_adding_strategy must be 'user_message', 'assistant_message', or 'inline_edit'")
        
        if self.max_xml_tool_calls < 0:
            raise ValueError("max_xml_tool_calls must be a non-negative integer (0 = no limit)")

class ResponseProcessor:
    """Processes LLM responses, extracting and executing tool calls."""
    
    def __init__(self, tool_registry: ToolRegistry, add_message_callback: Callable, trace: Optional[StatefulTraceClient] = None, is_agent_builder: bool = False, target_agent_id: Optional[str] = None):
        """Initialize the ResponseProcessor.
        
        Args:
            tool_registry: Registry of available tools
            add_message_callback: Callback function to add messages to the thread.
                MUST return the full saved message object (dict) or None.
        """
        self.tool_registry = tool_registry
        self.add_message = add_message_callback
        self.trace = trace
        if not self.trace:
            self.trace = langfuse.trace(name="anonymous:response_processor")
        # Initialize the XML parser with backwards compatibility
        self.xml_parser = XMLToolParser(strict_mode=False)
        self.is_agent_builder = is_agent_builder
        self.target_agent_id = target_agent_id

    async def _yield_message(self, message_obj: Optional[Dict[str, Any]]) -> Dict[str, Any]:
        """Helper to yield a message with proper formatting.
        
        Ensures that content and metadata are JSON strings for client compatibility.
        """
        if message_obj:
            return format_for_yield(message_obj)

    async def process_streaming_response(
        self,
        llm_response: AsyncGenerator,
        thread_id: str,
        prompt_messages: List[Dict[str, Any]],
        llm_model: str,
        config: ProcessorConfig = ProcessorConfig(),
    ) -> AsyncGenerator[Dict[str, Any], None]:
        """Process a streaming LLM response, handling tool calls and execution.
        
        Args:
            llm_response: Streaming response from the LLM
            thread_id: ID of the conversation thread
            prompt_messages: List of messages sent to the LLM (the prompt)
            llm_model: The name of the LLM model used
            config: Configuration for parsing and execution
            
        Yields:
            Complete message objects matching the DB schema, except for content chunks.
        """
        accumulated_content = ""
        tool_calls_buffer = {}
        current_xml_content = ""
        xml_chunks_buffer = []
        pending_tool_executions = []
        yielded_tool_indices = set() # Stores indices of tools whose *status* has been yielded
        tool_index = 0
        xml_tool_call_count = 0
        finish_reason = None
        last_assistant_message_object = None # Store the final saved assistant message object
        tool_result_message_objects = {} # tool_index -> full saved message object
        has_printed_thinking_prefix = False # Flag for printing thinking prefix only once
        agent_should_terminate = False # Flag to track if a terminating tool has been executed
        complete_native_tool_calls = [] # Initialize early for use in assistant_response_end

        # Collect metadata for reconstructing LiteLLM response object
        streaming_metadata = {
            "model": llm_model,
            "created": None,
            "usage": {
                "prompt_tokens": 0,
                "completion_tokens": 0,
                "total_tokens": 0
            },
            "response_ms": None,
            "first_chunk_time": None,
            "last_chunk_time": None
        }

        logger.info(f"Streaming Config: XML={config.xml_tool_calling}, Native={config.native_tool_calling}, "
                   f"Execute on stream={config.execute_on_stream}, Strategy={config.tool_execution_strategy}")

        thread_run_id = str(uuid.uuid4())

        try:
            # --- Save and Yield Start Events ---
            start_content = {"status_type": "thread_run_start", "thread_run_id": thread_run_id}
            start_msg_obj = await self.add_message(
                thread_id=thread_id, type="status", content=start_content, 
                is_llm_message=False, metadata={"thread_run_id": thread_run_id}
            )
            if start_msg_obj: yield format_for_yield(start_msg_obj)

            assist_start_content = {"status_type": "assistant_response_start"}
            assist_start_msg_obj = await self.add_message(
                thread_id=thread_id, type="status", content=assist_start_content, 
                is_llm_message=False, metadata={"thread_run_id": thread_run_id}
            )
            if assist_start_msg_obj: yield format_for_yield(assist_start_msg_obj)
            # --- End Start Events ---

            __sequence = 0

            async for chunk in llm_response:
                # Extract streaming metadata from chunks
                current_time = datetime.now(timezone.utc).timestamp()
                if streaming_metadata["first_chunk_time"] is None:
                    streaming_metadata["first_chunk_time"] = current_time
                streaming_metadata["last_chunk_time"] = current_time
                
                # Extract metadata from chunk attributes
                if hasattr(chunk, 'created') and chunk.created:
                    streaming_metadata["created"] = chunk.created
                if hasattr(chunk, 'model') and chunk.model:
                    streaming_metadata["model"] = chunk.model
                if hasattr(chunk, 'usage') and chunk.usage:
                    # Update usage information if available (including zero values)
                    if hasattr(chunk.usage, 'prompt_tokens') and chunk.usage.prompt_tokens is not None:
                        streaming_metadata["usage"]["prompt_tokens"] = chunk.usage.prompt_tokens
                    if hasattr(chunk.usage, 'completion_tokens') and chunk.usage.completion_tokens is not None:
                        streaming_metadata["usage"]["completion_tokens"] = chunk.usage.completion_tokens
                    if hasattr(chunk.usage, 'total_tokens') and chunk.usage.total_tokens is not None:
                        streaming_metadata["usage"]["total_tokens"] = chunk.usage.total_tokens

                if hasattr(chunk, 'choices') and chunk.choices and hasattr(chunk.choices[0], 'finish_reason') and chunk.choices[0].finish_reason:
                    finish_reason = chunk.choices[0].finish_reason
                    logger.debug(f"Detected finish_reason: {finish_reason}")

                if hasattr(chunk, 'choices') and chunk.choices:
                    delta = chunk.choices[0].delta if hasattr(chunk.choices[0], 'delta') else None
                    
                    # Check for and log Anthropic thinking content
                    if delta and hasattr(delta, 'reasoning_content') and delta.reasoning_content:
                        if not has_printed_thinking_prefix:
                            # print("[THINKING]: ", end='', flush=True)
                            has_printed_thinking_prefix = True
                        # print(delta.reasoning_content, end='', flush=True)
                        # Append reasoning to main content to be saved in the final message
                        accumulated_content += delta.reasoning_content

                    # Process content chunk
                    if delta and hasattr(delta, 'content') and delta.content:
                        chunk_content = delta.content
                        # print(chunk_content, end='', flush=True)
                        accumulated_content += chunk_content
                        current_xml_content += chunk_content

                        if not (config.max_xml_tool_calls > 0 and xml_tool_call_count >= config.max_xml_tool_calls):
                            # Yield ONLY content chunk (don't save)
                            now_chunk = datetime.now(timezone.utc).isoformat()
                            yield {
                                "sequence": __sequence,
                                "message_id": None, "thread_id": thread_id, "type": "assistant",
                                "is_llm_message": True,
                                "content": to_json_string({"role": "assistant", "content": chunk_content}),
                                "metadata": to_json_string({"stream_status": "chunk", "thread_run_id": thread_run_id}),
                                "created_at": now_chunk, "updated_at": now_chunk
                            }
                            __sequence += 1
                        else:
                            logger.info("XML tool call limit reached - not yielding more content chunks")
                            self.trace.event(name="xml_tool_call_limit_reached", level="DEFAULT", status_message=(f"XML tool call limit reached - not yielding more content chunks"))

                        # --- Process XML Tool Calls (if enabled and limit not reached) ---
                        if config.xml_tool_calling and not (config.max_xml_tool_calls > 0 and xml_tool_call_count >= config.max_xml_tool_calls):
                            xml_chunks = self._extract_xml_chunks(current_xml_content)
                            for xml_chunk in xml_chunks:
                                current_xml_content = current_xml_content.replace(xml_chunk, "", 1)
                                xml_chunks_buffer.append(xml_chunk)
                                result = self._parse_xml_tool_call(xml_chunk)
                                if result:
                                    tool_call, parsing_details = result
                                    xml_tool_call_count += 1
                                    current_assistant_id = last_assistant_message_object['message_id'] if last_assistant_message_object else None
                                    context = self._create_tool_context(
                                        tool_call, tool_index, current_assistant_id, parsing_details
                                    )

                                    if config.execute_tools and config.execute_on_stream:
                                        # Save and Yield tool_started status
                                        started_msg_obj = await self._yield_and_save_tool_started(context, thread_id, thread_run_id)
                                        if started_msg_obj: yield format_for_yield(started_msg_obj)
                                        yielded_tool_indices.add(tool_index) # Mark status as yielded

                                        execution_task = asyncio.create_task(self._execute_tool(tool_call))
                                        pending_tool_executions.append({
                                            "task": execution_task, "tool_call": tool_call,
                                            "tool_index": tool_index, "context": context
                                        })
                                        tool_index += 1

                                    if config.max_xml_tool_calls > 0 and xml_tool_call_count >= config.max_xml_tool_calls:
                                        logger.debug(f"Reached XML tool call limit ({config.max_xml_tool_calls})")
                                        finish_reason = "xml_tool_limit_reached"
                                        break # Stop processing more XML chunks in this delta

                    # --- Process Native Tool Call Chunks ---
                    if config.native_tool_calling and delta and hasattr(delta, 'tool_calls') and delta.tool_calls:
                        for tool_call_chunk in delta.tool_calls:
                            # Yield Native Tool Call Chunk (transient status, not saved)
                            # ... (safe extraction logic for tool_call_data_chunk) ...
                            tool_call_data_chunk = {} # Placeholder for extracted data
                            if hasattr(tool_call_chunk, 'model_dump'): tool_call_data_chunk = tool_call_chunk.model_dump()
                            else: # Manual extraction...
                                if hasattr(tool_call_chunk, 'id'): tool_call_data_chunk['id'] = tool_call_chunk.id
                                if hasattr(tool_call_chunk, 'index'): tool_call_data_chunk['index'] = tool_call_chunk.index
                                if hasattr(tool_call_chunk, 'type'): tool_call_data_chunk['type'] = tool_call_chunk.type
                                if hasattr(tool_call_chunk, 'function'):
                                    tool_call_data_chunk['function'] = {}
                                    if hasattr(tool_call_chunk.function, 'name'): tool_call_data_chunk['function']['name'] = tool_call_chunk.function.name
                                    if hasattr(tool_call_chunk.function, 'arguments'): tool_call_data_chunk['function']['arguments'] = tool_call_chunk.function.arguments if isinstance(tool_call_chunk.function.arguments, str) else to_json_string(tool_call_chunk.function.arguments)


                            now_tool_chunk = datetime.now(timezone.utc).isoformat()
                            yield {
                                "message_id": None, "thread_id": thread_id, "type": "status", "is_llm_message": True,
                                "content": to_json_string({"role": "assistant", "status_type": "tool_call_chunk", "tool_call_chunk": tool_call_data_chunk}),
                                "metadata": to_json_string({"thread_run_id": thread_run_id}),
                                "created_at": now_tool_chunk, "updated_at": now_tool_chunk
                            }

                            # --- Buffer and Execute Complete Native Tool Calls ---
                            if not hasattr(tool_call_chunk, 'function'): continue
                            idx = tool_call_chunk.index if hasattr(tool_call_chunk, 'index') else 0
                            # ... (buffer update logic remains same) ...
                            # ... (check complete logic remains same) ...
                            has_complete_tool_call = False # Placeholder
                            if (tool_calls_buffer.get(idx) and
                                tool_calls_buffer[idx]['id'] and
                                tool_calls_buffer[idx]['function']['name'] and
                                tool_calls_buffer[idx]['function']['arguments']):
                                try:
                                    safe_json_parse(tool_calls_buffer[idx]['function']['arguments'])
                                    has_complete_tool_call = True
                                except json.JSONDecodeError: pass


                            if has_complete_tool_call and config.execute_tools and config.execute_on_stream:
                                current_tool = tool_calls_buffer[idx]
                                tool_call_data = {
                                    "function_name": current_tool['function']['name'],
                                    "arguments": safe_json_parse(current_tool['function']['arguments']),
                                    "id": current_tool['id']
                                }
                                current_assistant_id = last_assistant_message_object['message_id'] if last_assistant_message_object else None
                                context = self._create_tool_context(
                                    tool_call_data, tool_index, current_assistant_id
                                )

                                # Save and Yield tool_started status
                                started_msg_obj = await self._yield_and_save_tool_started(context, thread_id, thread_run_id)
                                if started_msg_obj: yield format_for_yield(started_msg_obj)
                                yielded_tool_indices.add(tool_index) # Mark status as yielded

                                execution_task = asyncio.create_task(self._execute_tool(tool_call_data))
                                pending_tool_executions.append({
                                    "task": execution_task, "tool_call": tool_call_data,
                                    "tool_index": tool_index, "context": context
                                })
                                tool_index += 1

                if finish_reason == "xml_tool_limit_reached":
                    logger.info("Stopping stream processing after loop due to XML tool call limit")
                    self.trace.event(name="stopping_stream_processing_after_loop_due_to_xml_tool_call_limit", level="DEFAULT", status_message=(f"Stopping stream processing after loop due to XML tool call limit"))
                    break

            # print() # Add a final newline after the streaming loop finishes

            # --- After Streaming Loop ---
            
            if (
                streaming_metadata["usage"]["total_tokens"] == 0
            ):
                logger.info("🔥 No usage data from provider, counting with litellm.token_counter")
                
                # prompt side
                prompt_tokens = token_counter(
                    model=llm_model,
                    messages=prompt_messages               # chat or plain; token_counter handles both
                )

                # completion side
                completion_tokens = token_counter(
                    model=llm_model,
                    text=accumulated_content or ""         # empty string safe
                )

                streaming_metadata["usage"]["prompt_tokens"]      = prompt_tokens
                streaming_metadata["usage"]["completion_tokens"]  = completion_tokens
                streaming_metadata["usage"]["total_tokens"]       = prompt_tokens + completion_tokens

                logger.info(
                    f"🔥 Estimated tokens – prompt: {prompt_tokens}, "
                    f"completion: {completion_tokens}, total: {prompt_tokens + completion_tokens}"
                )


            # Wait for pending tool executions from streaming phase
            tool_results_buffer = [] # Stores (tool_call, result, tool_index, context)
            if pending_tool_executions:
                logger.info(f"Waiting for {len(pending_tool_executions)} pending streamed tool executions")
                self.trace.event(name="waiting_for_pending_streamed_tool_executions", level="DEFAULT", status_message=(f"Waiting for {len(pending_tool_executions)} pending streamed tool executions"))
                # ... (asyncio.wait logic) ...
                pending_tasks = [execution["task"] for execution in pending_tool_executions]
                done, _ = await asyncio.wait(pending_tasks)

                for execution in pending_tool_executions:
                    tool_idx = execution.get("tool_index", -1)
                    context = execution["context"]
                    tool_name = context.function_name
                    
                    # Check if status was already yielded during stream run
                    if tool_idx in yielded_tool_indices:
                         logger.debug(f"Status for tool index {tool_idx} already yielded.")
                         # Still need to process the result for the buffer
                         try:
                             if execution["task"].done():
                                 result = execution["task"].result()
                                 context.result = result
                                 tool_results_buffer.append((execution["tool_call"], result, tool_idx, context))
                                 
                                 if tool_name in ['ask', 'complete']:
                                     logger.info(f"Terminating tool '{tool_name}' completed during streaming. Setting termination flag.")
                                     self.trace.event(name="terminating_tool_completed_during_streaming", level="DEFAULT", status_message=(f"Terminating tool '{tool_name}' completed during streaming. Setting termination flag."))
                                     agent_should_terminate = True
                                     
                             else: # Should not happen with asyncio.wait
                                logger.warning(f"Task for tool index {tool_idx} not done after wait.")
                                self.trace.event(name="task_for_tool_index_not_done_after_wait", level="WARNING", status_message=(f"Task for tool index {tool_idx} not done after wait."))
                         except Exception as e:
                             logger.error(f"Error getting result for pending tool execution {tool_idx}: {str(e)}")
                             self.trace.event(name="error_getting_result_for_pending_tool_execution", level="ERROR", status_message=(f"Error getting result for pending tool execution {tool_idx}: {str(e)}"))
                             context.error = e
                             # Save and Yield tool error status message (even if started was yielded)
                             error_msg_obj = await self._yield_and_save_tool_error(context, thread_id, thread_run_id)
                             if error_msg_obj: yield format_for_yield(error_msg_obj)
                         continue # Skip further status yielding for this tool index

                    # If status wasn't yielded before (shouldn't happen with current logic), yield it now
                    try:
                        if execution["task"].done():
                            result = execution["task"].result()
                            context.result = result
                            tool_results_buffer.append((execution["tool_call"], result, tool_idx, context))
                            
                            # Check if this is a terminating tool
                            if tool_name in ['ask', 'complete']:
                                logger.info(f"Terminating tool '{tool_name}' completed during streaming. Setting termination flag.")
                                self.trace.event(name="terminating_tool_completed_during_streaming", level="DEFAULT", status_message=(f"Terminating tool '{tool_name}' completed during streaming. Setting termination flag."))
                                agent_should_terminate = True
                                
                            # Save and Yield tool completed/failed status
                            completed_msg_obj = await self._yield_and_save_tool_completed(
                                context, None, thread_id, thread_run_id
                            )
                            if completed_msg_obj: yield format_for_yield(completed_msg_obj)
                            yielded_tool_indices.add(tool_idx)
                    except Exception as e:
                        logger.error(f"Error getting result/yielding status for pending tool execution {tool_idx}: {str(e)}")
                        self.trace.event(name="error_getting_result_yielding_status_for_pending_tool_execution", level="ERROR", status_message=(f"Error getting result/yielding status for pending tool execution {tool_idx}: {str(e)}"))
                        context.error = e
                        # Save and Yield tool error status
                        error_msg_obj = await self._yield_and_save_tool_error(context, thread_id, thread_run_id)
                        if error_msg_obj: yield format_for_yield(error_msg_obj)
                        yielded_tool_indices.add(tool_idx)


            # Save and yield finish status if limit was reached
            if finish_reason == "xml_tool_limit_reached":
                finish_content = {"status_type": "finish", "finish_reason": "xml_tool_limit_reached"}
                finish_msg_obj = await self.add_message(
                    thread_id=thread_id, type="status", content=finish_content, 
                    is_llm_message=False, metadata={"thread_run_id": thread_run_id}
                )
                if finish_msg_obj: yield format_for_yield(finish_msg_obj)
                logger.info(f"Stream finished with reason: xml_tool_limit_reached after {xml_tool_call_count} XML tool calls")
                self.trace.event(name="stream_finished_with_reason_xml_tool_limit_reached_after_xml_tool_calls", level="DEFAULT", status_message=(f"Stream finished with reason: xml_tool_limit_reached after {xml_tool_call_count} XML tool calls"))

            # --- SAVE and YIELD Final Assistant Message ---
            if accumulated_content:
                # ... (Truncate accumulated_content logic) ...
                if config.max_xml_tool_calls > 0 and xml_tool_call_count >= config.max_xml_tool_calls and xml_chunks_buffer:
                    last_xml_chunk = xml_chunks_buffer[-1]
                    last_chunk_end_pos = accumulated_content.find(last_xml_chunk) + len(last_xml_chunk)
                    if last_chunk_end_pos > 0:
                        accumulated_content = accumulated_content[:last_chunk_end_pos]

                # ... (Extract complete_native_tool_calls logic) ...
                # Update complete_native_tool_calls from buffer (initialized earlier)
                if config.native_tool_calling:
                    for idx, tc_buf in tool_calls_buffer.items():
                        if tc_buf['id'] and tc_buf['function']['name'] and tc_buf['function']['arguments']:
                            try:
                                args = safe_json_parse(tc_buf['function']['arguments'])
                                complete_native_tool_calls.append({
                                    "id": tc_buf['id'], "type": "function",
                                    "function": {"name": tc_buf['function']['name'],"arguments": args}
                                })
                            except json.JSONDecodeError: continue

                message_data = { # Dict to be saved in 'content'
                    "role": "assistant", "content": accumulated_content,
                    "tool_calls": complete_native_tool_calls or None
                }

                last_assistant_message_object = await self.add_message(
                    thread_id=thread_id, type="assistant", content=message_data,
                    is_llm_message=True, metadata={"thread_run_id": thread_run_id}
                )

                if last_assistant_message_object:
                    # Yield the complete saved object, adding stream_status metadata just for yield
                    yield_metadata = ensure_dict(last_assistant_message_object.get('metadata'), {})
                    yield_metadata['stream_status'] = 'complete'
                    # Format the message for yielding
                    yield_message = last_assistant_message_object.copy()
                    yield_message['metadata'] = yield_metadata
                    yield format_for_yield(yield_message)
                else:
                    logger.error(f"Failed to save final assistant message for thread {thread_id}")
                    self.trace.event(name="failed_to_save_final_assistant_message_for_thread", level="ERROR", status_message=(f"Failed to save final assistant message for thread {thread_id}"))
                    # Save and yield an error status
                    err_content = {"role": "system", "status_type": "error", "message": "Failed to save final assistant message"}
                    err_msg_obj = await self.add_message(
                        thread_id=thread_id, type="status", content=err_content, 
                        is_llm_message=False, metadata={"thread_run_id": thread_run_id}
                    )
                    if err_msg_obj: yield format_for_yield(err_msg_obj)

            # --- Process All Tool Results Now ---
            if config.execute_tools:
                final_tool_calls_to_process = []
                # ... (Gather final_tool_calls_to_process from native and XML buffers) ...
                 # Gather native tool calls from buffer
                if config.native_tool_calling and complete_native_tool_calls:
                    for tc in complete_native_tool_calls:
                        final_tool_calls_to_process.append({
                            "function_name": tc["function"]["name"],
                            "arguments": tc["function"]["arguments"], # Already parsed object
                            "id": tc["id"]
                        })
                 # Gather XML tool calls from buffer (up to limit)
                parsed_xml_data = []
                if config.xml_tool_calling:
                    # Reparse remaining content just in case (should be empty if processed correctly)
                    xml_chunks = self._extract_xml_chunks(current_xml_content)
                    xml_chunks_buffer.extend(xml_chunks)
                    # Process only chunks not already handled in the stream loop
                    remaining_limit = config.max_xml_tool_calls - xml_tool_call_count if config.max_xml_tool_calls > 0 else len(xml_chunks_buffer)
                    xml_chunks_to_process = xml_chunks_buffer[:remaining_limit] # Ensure limit is respected

                    for chunk in xml_chunks_to_process:
                         parsed_result = self._parse_xml_tool_call(chunk)
                         if parsed_result:
                             tool_call, parsing_details = parsed_result
                             # Avoid adding if already processed during streaming
                             if not any(exec['tool_call'] == tool_call for exec in pending_tool_executions):
                                 final_tool_calls_to_process.append(tool_call)
                                 parsed_xml_data.append({'tool_call': tool_call, 'parsing_details': parsing_details})


                all_tool_data_map = {} # tool_index -> {'tool_call': ..., 'parsing_details': ...}
                 # Add native tool data
                native_tool_index = 0
                if config.native_tool_calling and complete_native_tool_calls:
                     for tc in complete_native_tool_calls:
                         # Find the corresponding entry in final_tool_calls_to_process if needed
                         # For now, assume order matches if only native used
                         exec_tool_call = {
                             "function_name": tc["function"]["name"],
                             "arguments": tc["function"]["arguments"],
                             "id": tc["id"]
                         }
                         all_tool_data_map[native_tool_index] = {"tool_call": exec_tool_call, "parsing_details": None}
                         native_tool_index += 1

                 # Add XML tool data
                xml_tool_index_start = native_tool_index
                for idx, item in enumerate(parsed_xml_data):
                    all_tool_data_map[xml_tool_index_start + idx] = item


                tool_results_map = {} # tool_index -> (tool_call, result, context)

                # Populate from buffer if executed on stream
                if config.execute_on_stream and tool_results_buffer:
                    logger.info(f"Processing {len(tool_results_buffer)} buffered tool results")
                    self.trace.event(name="processing_buffered_tool_results", level="DEFAULT", status_message=(f"Processing {len(tool_results_buffer)} buffered tool results"))
                    for tool_call, result, tool_idx, context in tool_results_buffer:
                        if last_assistant_message_object: context.assistant_message_id = last_assistant_message_object['message_id']
                        tool_results_map[tool_idx] = (tool_call, result, context)

                # Or execute now if not streamed
                elif final_tool_calls_to_process and not config.execute_on_stream:
                    logger.info(f"Executing {len(final_tool_calls_to_process)} tools ({config.tool_execution_strategy}) after stream")
                    self.trace.event(name="executing_tools_after_stream", level="DEFAULT", status_message=(f"Executing {len(final_tool_calls_to_process)} tools ({config.tool_execution_strategy}) after stream"))
                    results_list = await self._execute_tools(final_tool_calls_to_process, config.tool_execution_strategy)
                    current_tool_idx = 0
                    for tc, res in results_list:
                       # Map back using all_tool_data_map which has correct indices
                       if current_tool_idx in all_tool_data_map:
                           tool_data = all_tool_data_map[current_tool_idx]
                           context = self._create_tool_context(
                               tc, current_tool_idx,
                               last_assistant_message_object['message_id'] if last_assistant_message_object else None,
                               tool_data.get('parsing_details')
                           )
                           context.result = res
                           tool_results_map[current_tool_idx] = (tc, res, context)
                       else:
                           logger.warning(f"Could not map result for tool index {current_tool_idx}")
                           self.trace.event(name="could_not_map_result_for_tool_index", level="WARNING", status_message=(f"Could not map result for tool index {current_tool_idx}"))
                       current_tool_idx += 1

                # Save and Yield each result message
                if tool_results_map:
                    logger.info(f"Saving and yielding {len(tool_results_map)} final tool result messages")
                    self.trace.event(name="saving_and_yielding_final_tool_result_messages", level="DEFAULT", status_message=(f"Saving and yielding {len(tool_results_map)} final tool result messages"))
                    for tool_idx in sorted(tool_results_map.keys()):
                        tool_call, result, context = tool_results_map[tool_idx]
                        context.result = result
                        if not context.assistant_message_id and last_assistant_message_object:
                            context.assistant_message_id = last_assistant_message_object['message_id']

                        # Yield start status ONLY IF executing non-streamed (already yielded if streamed)
                        if not config.execute_on_stream and tool_idx not in yielded_tool_indices:
                            started_msg_obj = await self._yield_and_save_tool_started(context, thread_id, thread_run_id)
                            if started_msg_obj: yield format_for_yield(started_msg_obj)
                            yielded_tool_indices.add(tool_idx) # Mark status yielded

                        # Save the tool result message to DB
                        saved_tool_result_object = await self._add_tool_result( # Returns full object or None
                            thread_id, tool_call, result, config.xml_adding_strategy,
                            context.assistant_message_id, context.parsing_details
                        )

                        # Yield completed/failed status (linked to saved result ID if available)
                        completed_msg_obj = await self._yield_and_save_tool_completed(
                            context,
                            saved_tool_result_object['message_id'] if saved_tool_result_object else None,
                            thread_id, thread_run_id
                        )
                        if completed_msg_obj: yield format_for_yield(completed_msg_obj)
                        # Don't add to yielded_tool_indices here, completion status is separate yield

                        # Yield the saved tool result object
                        if saved_tool_result_object:
                            tool_result_message_objects[tool_idx] = saved_tool_result_object
                            yield format_for_yield(saved_tool_result_object)
                        else:
                             logger.error(f"Failed to save tool result for index {tool_idx}, not yielding result message.")
                             self.trace.event(name="failed_to_save_tool_result_for_index", level="ERROR", status_message=(f"Failed to save tool result for index {tool_idx}, not yielding result message."))
                             # Optionally yield error status for saving failure?

<<<<<<< HEAD
=======
            # --- Calculate and Store Cost ---
            if last_assistant_message_object: # Only calculate if assistant message was saved
                try:
                    # Use accumulated_content for streaming cost calculation
                    final_cost = completion_cost(
                        model=llm_model,
                        messages=prompt_messages, # Use the prompt messages provided
                        completion=accumulated_content
                    )
                    if final_cost is not None and final_cost > 0:
                        logger.info(f"Calculated final cost for stream: {final_cost}")
                        await self.add_message(
                            thread_id=thread_id,
                            type="cost",
                            content={"cost": final_cost},
                            is_llm_message=False, # Cost is metadata
                            metadata={"thread_run_id": thread_run_id} # Keep track of the run
                        )
                        logger.info(f"Cost message saved for stream: {final_cost}")
                        self.trace.update(metadata={"cost": final_cost})
                    else:
                         logger.info("Stream cost calculation resulted in zero or None, not storing cost message.")
                         self.trace.update(metadata={"cost": 0})
                except Exception as e:
                    logger.warning(f"Failed to calculate final cost for stream: {str(e)}")
                    self.trace.event(name="failed_to_calculate_final_cost_for_stream", level="WARNING", status_message=(f"Failed to calculate final cost for stream: {str(e)}"))


>>>>>>> a1d5ed00
            # --- Final Finish Status ---
            if finish_reason and finish_reason != "xml_tool_limit_reached":
                finish_content = {"status_type": "finish", "finish_reason": finish_reason}
                finish_msg_obj = await self.add_message(
                    thread_id=thread_id, type="status", content=finish_content, 
                    is_llm_message=False, metadata={"thread_run_id": thread_run_id}
                )
                if finish_msg_obj: yield format_for_yield(finish_msg_obj)

            # Check if agent should terminate after processing pending tools
            if agent_should_terminate:
                logger.info("Agent termination requested after executing ask/complete tool. Stopping further processing.")
                self.trace.event(name="agent_termination_requested", level="DEFAULT", status_message="Agent termination requested after executing ask/complete tool. Stopping further processing.")
                
                # Set finish reason to indicate termination
                finish_reason = "agent_terminated"
                
                # Save and yield termination status
                finish_content = {"status_type": "finish", "finish_reason": "agent_terminated"}
                finish_msg_obj = await self.add_message(
                    thread_id=thread_id, type="status", content=finish_content, 
                    is_llm_message=False, metadata={"thread_run_id": thread_run_id}
                )
                if finish_msg_obj: yield format_for_yield(finish_msg_obj)
                
                # Save assistant_response_end BEFORE terminating
                if last_assistant_message_object:
                    try:
                        # Calculate response time if we have timing data
                        if streaming_metadata["first_chunk_time"] and streaming_metadata["last_chunk_time"]:
                            streaming_metadata["response_ms"] = (streaming_metadata["last_chunk_time"] - streaming_metadata["first_chunk_time"]) * 1000

                        # Create a LiteLLM-like response object for streaming (before termination)
                        # Check if we have any actual usage data
                        has_usage_data = (
                            streaming_metadata["usage"]["prompt_tokens"] > 0 or
                            streaming_metadata["usage"]["completion_tokens"] > 0 or
                            streaming_metadata["usage"]["total_tokens"] > 0
                        )
                        
                        assistant_end_content = {
                            "choices": [
                                {
                                    "finish_reason": finish_reason or "stop",
                                    "index": 0,
                                    "message": {
                                        "role": "assistant",
                                        "content": accumulated_content,
                                        "tool_calls": complete_native_tool_calls or None
                                    }
                                }
                            ],
                            "created": streaming_metadata.get("created"),
                            "model": streaming_metadata.get("model", llm_model),
                            "usage": streaming_metadata["usage"],  # Always include usage like LiteLLM does
                            "streaming": True,  # Add flag to indicate this was reconstructed from streaming
                        }
                        
                        # Only include response_ms if we have timing data
                        if streaming_metadata.get("response_ms"):
                            assistant_end_content["response_ms"] = streaming_metadata["response_ms"]
                        
                        await self.add_message(
                            thread_id=thread_id,
                            type="assistant_response_end",
                            content=assistant_end_content,
                            is_llm_message=False,
                            metadata={"thread_run_id": thread_run_id}
                        )
                        logger.info("Assistant response end saved for stream (before termination)")
                    except Exception as e:
                        logger.error(f"Error saving assistant response end for stream (before termination): {str(e)}")
                        self.trace.event(name="error_saving_assistant_response_end_for_stream_before_termination", level="ERROR", status_message=(f"Error saving assistant response end for stream (before termination): {str(e)}"))
                
                # Skip all remaining processing and go to finally block
                return

            # --- Save and Yield assistant_response_end ---
            if last_assistant_message_object: # Only save if assistant message was saved
                try:
                    # Calculate response time if we have timing data
                    if streaming_metadata["first_chunk_time"] and streaming_metadata["last_chunk_time"]:
                        streaming_metadata["response_ms"] = (streaming_metadata["last_chunk_time"] - streaming_metadata["first_chunk_time"]) * 1000

                    # Create a LiteLLM-like response object for streaming
                    # Check if we have any actual usage data
                    has_usage_data = (
                        streaming_metadata["usage"]["prompt_tokens"] > 0 or
                        streaming_metadata["usage"]["completion_tokens"] > 0 or
                        streaming_metadata["usage"]["total_tokens"] > 0
                    )
                    
                    assistant_end_content = {
                        "choices": [
                            {
                                "finish_reason": finish_reason or "stop",
                                "index": 0,
                                "message": {
                                    "role": "assistant",
                                    "content": accumulated_content,
                                    "tool_calls": complete_native_tool_calls or None
                                }
                            }
                        ],
                        "created": streaming_metadata.get("created"),
                        "model": streaming_metadata.get("model", llm_model),
                        "usage": streaming_metadata["usage"],  # Always include usage like LiteLLM does
                        "streaming": True,  # Add flag to indicate this was reconstructed from streaming
                    }
                    
                    # Only include response_ms if we have timing data
                    if streaming_metadata.get("response_ms"):
                        assistant_end_content["response_ms"] = streaming_metadata["response_ms"]
                    
                    await self.add_message(
                        thread_id=thread_id,
                        type="assistant_response_end",
                        content=assistant_end_content,
                        is_llm_message=False,
                        metadata={"thread_run_id": thread_run_id}
                    )
                    logger.info("Assistant response end saved for stream")
                except Exception as e:
                    logger.error(f"Error saving assistant response end for stream: {str(e)}")
                    self.trace.event(name="error_saving_assistant_response_end_for_stream", level="ERROR", status_message=(f"Error saving assistant response end for stream: {str(e)}"))

        except Exception as e:
            logger.error(f"Error processing stream: {str(e)}", exc_info=True)
            self.trace.event(name="error_processing_stream", level="ERROR", status_message=(f"Error processing stream: {str(e)}"))
            # Save and yield error status message
            err_content = {"role": "system", "status_type": "error", "message": str(e)}
            err_msg_obj = await self.add_message(
                thread_id=thread_id, type="status", content=err_content, 
                is_llm_message=False, metadata={"thread_run_id": thread_run_id if 'thread_run_id' in locals() else None}
            )
            if err_msg_obj: yield format_for_yield(err_msg_obj) # Yield the saved error message
            
            # Re-raise the same exception (not a new one) to ensure proper error propagation
            logger.critical(f"Re-raising error to stop further processing: {str(e)}")
            self.trace.event(name="re_raising_error_to_stop_further_processing", level="ERROR", status_message=(f"Re-raising error to stop further processing: {str(e)}"))
            raise # Use bare 'raise' to preserve the original exception with its traceback

        finally:
            # Save and Yield the final thread_run_end status
            try:
                end_content = {"status_type": "thread_run_end"}
                end_msg_obj = await self.add_message(
                    thread_id=thread_id, type="status", content=end_content, 
                    is_llm_message=False, metadata={"thread_run_id": thread_run_id if 'thread_run_id' in locals() else None}
                )
                if end_msg_obj: yield format_for_yield(end_msg_obj)
            except Exception as final_e:
                logger.error(f"Error in finally block: {str(final_e)}", exc_info=True)
                self.trace.event(name="error_in_finally_block", level="ERROR", status_message=(f"Error in finally block: {str(final_e)}"))

    async def process_non_streaming_response(
        self,
        llm_response: Any,
        thread_id: str,
        prompt_messages: List[Dict[str, Any]],
        llm_model: str,
        config: ProcessorConfig = ProcessorConfig(),
    ) -> AsyncGenerator[Dict[str, Any], None]:
        """Process a non-streaming LLM response, handling tool calls and execution.
        
        Args:
            llm_response: Response from the LLM
            thread_id: ID of the conversation thread
            prompt_messages: List of messages sent to the LLM (the prompt)
            llm_model: The name of the LLM model used
            config: Configuration for parsing and execution
            
        Yields:
            Complete message objects matching the DB schema.
        """
        content = ""
        thread_run_id = str(uuid.uuid4())
        all_tool_data = [] # Stores {'tool_call': ..., 'parsing_details': ...}
        tool_index = 0
        assistant_message_object = None
        tool_result_message_objects = {}
        finish_reason = None
        native_tool_calls_for_message = []

        try:
            # Save and Yield thread_run_start status message
            start_content = {"status_type": "thread_run_start", "thread_run_id": thread_run_id}
            start_msg_obj = await self.add_message(
                thread_id=thread_id, type="status", content=start_content,
                is_llm_message=False, metadata={"thread_run_id": thread_run_id}
            )
            if start_msg_obj: yield format_for_yield(start_msg_obj)

            # Extract finish_reason, content, tool calls
            if hasattr(llm_response, 'choices') and llm_response.choices:
                 if hasattr(llm_response.choices[0], 'finish_reason'):
                     finish_reason = llm_response.choices[0].finish_reason
                     logger.info(f"Non-streaming finish_reason: {finish_reason}")
                     self.trace.event(name="non_streaming_finish_reason", level="DEFAULT", status_message=(f"Non-streaming finish_reason: {finish_reason}"))
                 response_message = llm_response.choices[0].message if hasattr(llm_response.choices[0], 'message') else None
                 if response_message:
                     if hasattr(response_message, 'content') and response_message.content:
                         content = response_message.content
                         if config.xml_tool_calling:
                             parsed_xml_data = self._parse_xml_tool_calls(content)
                             if config.max_xml_tool_calls > 0 and len(parsed_xml_data) > config.max_xml_tool_calls:
                                 # Truncate content and tool data if limit exceeded
                                 # ... (Truncation logic similar to streaming) ...
                                 if parsed_xml_data:
                                     xml_chunks = self._extract_xml_chunks(content)[:config.max_xml_tool_calls]
                                     if xml_chunks:
                                         last_chunk = xml_chunks[-1]
                                         last_chunk_pos = content.find(last_chunk)
                                         if last_chunk_pos >= 0: content = content[:last_chunk_pos + len(last_chunk)]
                                 parsed_xml_data = parsed_xml_data[:config.max_xml_tool_calls]
                                 finish_reason = "xml_tool_limit_reached"
                             all_tool_data.extend(parsed_xml_data)

                     if config.native_tool_calling and hasattr(response_message, 'tool_calls') and response_message.tool_calls:
                          for tool_call in response_message.tool_calls:
                             if hasattr(tool_call, 'function'):
                                 exec_tool_call = {
                                     "function_name": tool_call.function.name,
                                     "arguments": safe_json_parse(tool_call.function.arguments) if isinstance(tool_call.function.arguments, str) else tool_call.function.arguments,
                                     "id": tool_call.id if hasattr(tool_call, 'id') else str(uuid.uuid4())
                                 }
                                 all_tool_data.append({"tool_call": exec_tool_call, "parsing_details": None})
                                 native_tool_calls_for_message.append({
                                     "id": exec_tool_call["id"], "type": "function",
                                     "function": {
                                         "name": tool_call.function.name,
                                         "arguments": tool_call.function.arguments if isinstance(tool_call.function.arguments, str) else to_json_string(tool_call.function.arguments)
                                     }
                                 })


            # --- SAVE and YIELD Final Assistant Message ---
            message_data = {"role": "assistant", "content": content, "tool_calls": native_tool_calls_for_message or None}
            assistant_message_object = await self.add_message(
                thread_id=thread_id, type="assistant", content=message_data,
                is_llm_message=True, metadata={"thread_run_id": thread_run_id}
            )
            if assistant_message_object:
                 yield assistant_message_object
            else:
                 logger.error(f"Failed to save non-streaming assistant message for thread {thread_id}")
                 self.trace.event(name="failed_to_save_non_streaming_assistant_message_for_thread", level="ERROR", status_message=(f"Failed to save non-streaming assistant message for thread {thread_id}"))
                 err_content = {"role": "system", "status_type": "error", "message": "Failed to save assistant message"}
                 err_msg_obj = await self.add_message(
                     thread_id=thread_id, type="status", content=err_content, 
                     is_llm_message=False, metadata={"thread_run_id": thread_run_id}
                 )
                 if err_msg_obj: yield format_for_yield(err_msg_obj)

       # --- Execute Tools and Yield Results ---
            tool_calls_to_execute = [item['tool_call'] for item in all_tool_data]
            if config.execute_tools and tool_calls_to_execute:
                logger.info(f"Executing {len(tool_calls_to_execute)} tools with strategy: {config.tool_execution_strategy}")
                self.trace.event(name="executing_tools_with_strategy", level="DEFAULT", status_message=(f"Executing {len(tool_calls_to_execute)} tools with strategy: {config.tool_execution_strategy}"))
                tool_results = await self._execute_tools(tool_calls_to_execute, config.tool_execution_strategy)

                for i, (returned_tool_call, result) in enumerate(tool_results):
                    original_data = all_tool_data[i]
                    tool_call_from_data = original_data['tool_call']
                    parsing_details = original_data['parsing_details']
                    current_assistant_id = assistant_message_object['message_id'] if assistant_message_object else None

                    context = self._create_tool_context(
                        tool_call_from_data, tool_index, current_assistant_id, parsing_details
                    )
                    context.result = result

                    # Save and Yield start status
                    started_msg_obj = await self._yield_and_save_tool_started(context, thread_id, thread_run_id)
                    if started_msg_obj: yield format_for_yield(started_msg_obj)

                    # Save tool result
                    saved_tool_result_object = await self._add_tool_result(
                        thread_id, tool_call_from_data, result, config.xml_adding_strategy,
                        current_assistant_id, parsing_details
                    )

                    # Save and Yield completed/failed status
                    completed_msg_obj = await self._yield_and_save_tool_completed(
                        context,
                        saved_tool_result_object['message_id'] if saved_tool_result_object else None,
                        thread_id, thread_run_id
                    )
                    if completed_msg_obj: yield format_for_yield(completed_msg_obj)

                    # Yield the saved tool result object
                    if saved_tool_result_object:
                        tool_result_message_objects[tool_index] = saved_tool_result_object
                        yield format_for_yield(saved_tool_result_object)
                    else:
                         logger.error(f"Failed to save tool result for index {tool_index}")
                         self.trace.event(name="failed_to_save_tool_result_for_index", level="ERROR", status_message=(f"Failed to save tool result for index {tool_index}"))

                    tool_index += 1

            # --- Save and Yield Final Status ---
            if finish_reason:
                finish_content = {"status_type": "finish", "finish_reason": finish_reason}
                finish_msg_obj = await self.add_message(
                    thread_id=thread_id, type="status", content=finish_content, 
                    is_llm_message=False, metadata={"thread_run_id": thread_run_id}
                )
                if finish_msg_obj: yield format_for_yield(finish_msg_obj)

            # --- Save and Yield assistant_response_end ---
            if assistant_message_object: # Only save if assistant message was saved
                try:
                    # Save the full LiteLLM response object directly in content
                    await self.add_message(
                        thread_id=thread_id,
                        type="assistant_response_end",
                        content=llm_response,
                        is_llm_message=False,
                        metadata={"thread_run_id": thread_run_id}
                    )
                    logger.info("Assistant response end saved for non-stream")
                except Exception as e:
                    logger.error(f"Error saving assistant response end for non-stream: {str(e)}")
                    self.trace.event(name="error_saving_assistant_response_end_for_non_stream", level="ERROR", status_message=(f"Error saving assistant response end for non-stream: {str(e)}"))

        except Exception as e:
             logger.error(f"Error processing non-streaming response: {str(e)}", exc_info=True)
             self.trace.event(name="error_processing_non_streaming_response", level="ERROR", status_message=(f"Error processing non-streaming response: {str(e)}"))
             # Save and yield error status
             err_content = {"role": "system", "status_type": "error", "message": str(e)}
             err_msg_obj = await self.add_message(
                 thread_id=thread_id, type="status", content=err_content, 
                 is_llm_message=False, metadata={"thread_run_id": thread_run_id if 'thread_run_id' in locals() else None}
             )
             if err_msg_obj: yield format_for_yield(err_msg_obj)
             
             # Re-raise the same exception (not a new one) to ensure proper error propagation
             logger.critical(f"Re-raising error to stop further processing: {str(e)}")
             self.trace.event(name="re_raising_error_to_stop_further_processing", level="CRITICAL", status_message=(f"Re-raising error to stop further processing: {str(e)}"))
             raise # Use bare 'raise' to preserve the original exception with its traceback

        finally:
             # Save and Yield the final thread_run_end status
            end_content = {"status_type": "thread_run_end"}
            end_msg_obj = await self.add_message(
                thread_id=thread_id, type="status", content=end_content, 
                is_llm_message=False, metadata={"thread_run_id": thread_run_id if 'thread_run_id' in locals() else None}
            )
            if end_msg_obj: yield format_for_yield(end_msg_obj)

    # XML parsing methods
    def _extract_tag_content(self, xml_chunk: str, tag_name: str) -> Tuple[Optional[str], Optional[str]]:
        """Extract content between opening and closing tags, handling nested tags."""
        start_tag = f'<{tag_name}'
        end_tag = f'</{tag_name}>'
        
        try:
            # Find start tag position
            start_pos = xml_chunk.find(start_tag)
            if start_pos == -1:
                return None, xml_chunk
                
            # Find end of opening tag
            tag_end = xml_chunk.find('>', start_pos)
            if tag_end == -1:
                return None, xml_chunk
                
            # Find matching closing tag
            content_start = tag_end + 1
            nesting_level = 1
            pos = content_start
            
            while nesting_level > 0 and pos < len(xml_chunk):
                next_start = xml_chunk.find(start_tag, pos)
                next_end = xml_chunk.find(end_tag, pos)
                
                if next_end == -1:
                    return None, xml_chunk
                    
                if next_start != -1 and next_start < next_end:
                    nesting_level += 1
                    pos = next_start + len(start_tag)
                else:
                    nesting_level -= 1
                    if nesting_level == 0:
                        content = xml_chunk[content_start:next_end]
                        remaining = xml_chunk[next_end + len(end_tag):]
                        return content, remaining
                    else:
                        pos = next_end + len(end_tag)
            
            return None, xml_chunk
            
        except Exception as e:
            logger.error(f"Error extracting tag content: {e}")
            self.trace.event(name="error_extracting_tag_content", level="ERROR", status_message=(f"Error extracting tag content: {e}"))
            return None, xml_chunk

    def _extract_attribute(self, opening_tag: str, attr_name: str) -> Optional[str]:
        """Extract attribute value from opening tag."""
        try:
            # Handle both single and double quotes with raw strings
            patterns = [
                fr'{attr_name}="([^"]*)"',  # Double quotes
                fr"{attr_name}='([^']*)'",  # Single quotes
                fr'{attr_name}=([^\s/>;]+)'  # No quotes - fixed escape sequence
            ]
            
            for pattern in patterns:
                match = re.search(pattern, opening_tag)
                if match:
                    value = match.group(1)
                    # Unescape common XML entities
                    value = value.replace('&quot;', '"').replace('&apos;', "'")
                    value = value.replace('&lt;', '<').replace('&gt;', '>')
                    value = value.replace('&amp;', '&')
                    return value
            
            return None
            
        except Exception as e:
            logger.error(f"Error extracting attribute: {e}")
            self.trace.event(name="error_extracting_attribute", level="ERROR", status_message=(f"Error extracting attribute: {e}"))
            return None

    def _extract_xml_chunks(self, content: str) -> List[str]:
        """Extract complete XML chunks using start and end pattern matching."""
        chunks = []
        pos = 0
        
        try:
            # First, look for new format <function_calls> blocks
            start_pattern = '<function_calls>'
            end_pattern = '</function_calls>'
            
            while pos < len(content):
                # Find the next function_calls block
                start_pos = content.find(start_pattern, pos)
                if start_pos == -1:
                    break
                
                # Find the matching end tag
                end_pos = content.find(end_pattern, start_pos)
                if end_pos == -1:
                    break
                
                # Extract the complete block including tags
                chunk_end = end_pos + len(end_pattern)
                chunk = content[start_pos:chunk_end]
                chunks.append(chunk)
                
                # Move position past this chunk
                pos = chunk_end
            
            # If no new format found, fall back to old format for backwards compatibility
            if not chunks:
                pos = 0
                while pos < len(content):
                    # Find the next tool tag
                    next_tag_start = -1
                    current_tag = None
                    
                    # Find the earliest occurrence of any registered tag
                    for tag_name in self.tool_registry.xml_tools.keys():
                        start_pattern = f'<{tag_name}'
                        tag_pos = content.find(start_pattern, pos)
                        
                        if tag_pos != -1 and (next_tag_start == -1 or tag_pos < next_tag_start):
                            next_tag_start = tag_pos
                            current_tag = tag_name
                    
                    if next_tag_start == -1 or not current_tag:
                        break
                    
                    # Find the matching end tag
                    end_pattern = f'</{current_tag}>'
                    tag_stack = []
                    chunk_start = next_tag_start
                    current_pos = next_tag_start
                    
                    while current_pos < len(content):
                        # Look for next start or end tag of the same type
                        next_start = content.find(f'<{current_tag}', current_pos + 1)
                        next_end = content.find(end_pattern, current_pos)
                        
                        if next_end == -1:  # No closing tag found
                            break
                        
                        if next_start != -1 and next_start < next_end:
                            # Found nested start tag
                            tag_stack.append(next_start)
                            current_pos = next_start + 1
                        else:
                            # Found end tag
                            if not tag_stack:  # This is our matching end tag
                                chunk_end = next_end + len(end_pattern)
                                chunk = content[chunk_start:chunk_end]
                                chunks.append(chunk)
                                pos = chunk_end
                                break
                            else:
                                # Pop nested tag
                                tag_stack.pop()
                                current_pos = next_end + 1
                    
                    if current_pos >= len(content):  # Reached end without finding closing tag
                        break
                    
                    pos = max(pos + 1, current_pos)
        
        except Exception as e:
            logger.error(f"Error extracting XML chunks: {e}")
            logger.error(f"Content was: {content}")
            self.trace.event(name="error_extracting_xml_chunks", level="ERROR", status_message=(f"Error extracting XML chunks: {e}"), metadata={"content": content})
        
        return chunks

    def _parse_xml_tool_call(self, xml_chunk: str) -> Optional[Tuple[Dict[str, Any], Dict[str, Any]]]:
        """Parse XML chunk into tool call format and return parsing details.
        
        Returns:
            Tuple of (tool_call, parsing_details) or None if parsing fails.
            - tool_call: Dict with 'function_name', 'xml_tag_name', 'arguments'
            - parsing_details: Dict with 'attributes', 'elements', 'text_content', 'root_content'
        """
        try:
            # Check if this is the new format (contains <function_calls>)
            if '<function_calls>' in xml_chunk and '<invoke' in xml_chunk:
                # Use the new XML parser
                parsed_calls = self.xml_parser.parse_content(xml_chunk)
                
                if not parsed_calls:
                    logger.error(f"No tool calls found in XML chunk: {xml_chunk}")
                    return None
                
                # Take the first tool call (should only be one per chunk)
                xml_tool_call = parsed_calls[0]
                
                # Convert to the expected format
                tool_call = {
                    "function_name": xml_tool_call.function_name,
                    "xml_tag_name": xml_tool_call.function_name.replace('_', '-'),  # For backwards compatibility
                    "arguments": xml_tool_call.parameters
                }
                
                # Include the parsing details
                parsing_details = xml_tool_call.parsing_details
                parsing_details["raw_xml"] = xml_tool_call.raw_xml
                
                logger.debug(f"Parsed new format tool call: {tool_call}")
                return tool_call, parsing_details
            
            # Fall back to old format parsing
            # Extract tag name and validate
            tag_match = re.match(r'<([^\s>]+)', xml_chunk)
            if not tag_match:
                logger.error(f"No tag found in XML chunk: {xml_chunk}")
                self.trace.event(name="no_tag_found_in_xml_chunk", level="ERROR", status_message=(f"No tag found in XML chunk: {xml_chunk}"))
                return None
            
            # This is the XML tag as it appears in the text (e.g., "create-file")
            xml_tag_name = tag_match.group(1)
            logger.info(f"Found XML tag: {xml_tag_name}")
            self.trace.event(name="found_xml_tag", level="DEFAULT", status_message=(f"Found XML tag: {xml_tag_name}"))
            
            # Get tool info and schema from registry
            tool_info = self.tool_registry.get_xml_tool(xml_tag_name)
            if not tool_info or not tool_info['schema'].xml_schema:
                logger.error(f"No tool or schema found for tag: {xml_tag_name}")
                self.trace.event(name="no_tool_or_schema_found_for_tag", level="ERROR", status_message=(f"No tool or schema found for tag: {xml_tag_name}"))
                return None
            
            # This is the actual function name to call (e.g., "create_file")
            function_name = tool_info['method']
            
            schema = tool_info['schema'].xml_schema
            params = {}
            remaining_chunk = xml_chunk
            
            # --- Store detailed parsing info ---
            parsing_details = {
                "attributes": {},
                "elements": {},
                "text_content": None,
                "root_content": None,
                "raw_chunk": xml_chunk # Store the original chunk for reference
            }
            # ---
            
            # Process each mapping
            for mapping in schema.mappings:
                try:
                    if mapping.node_type == "attribute":
                        # Extract attribute from opening tag
                        opening_tag = remaining_chunk.split('>', 1)[0]
                        value = self._extract_attribute(opening_tag, mapping.param_name)
                        if value is not None:
                            params[mapping.param_name] = value
                            parsing_details["attributes"][mapping.param_name] = value # Store raw attribute
                            # logger.info(f"Found attribute {mapping.param_name}: {value}")
                
                    elif mapping.node_type == "element":
                        # Extract element content
                        content, remaining_chunk = self._extract_tag_content(remaining_chunk, mapping.path)
                        if content is not None:
                            params[mapping.param_name] = content.strip()
                            parsing_details["elements"][mapping.param_name] = content.strip() # Store raw element content
                            # logger.info(f"Found element {mapping.param_name}: {content.strip()}")
                
                    elif mapping.node_type == "text":
                        # Extract text content
                        content, _ = self._extract_tag_content(remaining_chunk, xml_tag_name)
                        if content is not None:
                            params[mapping.param_name] = content.strip()
                            parsing_details["text_content"] = content.strip() # Store raw text content
                            # logger.info(f"Found text content for {mapping.param_name}: {content.strip()}")
                
                    elif mapping.node_type == "content":
                        # Extract root content
                        content, _ = self._extract_tag_content(remaining_chunk, xml_tag_name)
                        if content is not None:
                            params[mapping.param_name] = content.strip()
                            parsing_details["root_content"] = content.strip() # Store raw root content
                            # logger.info(f"Found root content for {mapping.param_name}")
                
                except Exception as e:
                    logger.error(f"Error processing mapping {mapping}: {e}")
                    self.trace.event(name="error_processing_mapping", level="ERROR", status_message=(f"Error processing mapping {mapping}: {e}"))
                    continue

            # Create tool call with clear separation between function_name and xml_tag_name
            tool_call = {
                "function_name": function_name,  # The actual method to call (e.g., create_file)
                "xml_tag_name": xml_tag_name,    # The original XML tag (e.g., create-file)
                "arguments": params              # The extracted parameters
            }
            
<<<<<<< HEAD
            logger.debug(f"Parsed old format tool call: {tool_call}")
=======
            # logger.debug(f"Created tool call: {tool_call}")
>>>>>>> a1d5ed00
            return tool_call, parsing_details # Return both dicts
            
        except Exception as e:
            logger.error(f"Error parsing XML chunk: {e}")
            logger.error(f"XML chunk was: {xml_chunk}")
            self.trace.event(name="error_parsing_xml_chunk", level="ERROR", status_message=(f"Error parsing XML chunk: {e}"), metadata={"xml_chunk": xml_chunk})
            return None

    def _parse_xml_tool_calls(self, content: str) -> List[Dict[str, Any]]:
        """Parse XML tool calls from content string.
        
        Returns:
            List of dictionaries, each containing {'tool_call': ..., 'parsing_details': ...}
        """
        parsed_data = []
        
        try:
            xml_chunks = self._extract_xml_chunks(content)
            
            for xml_chunk in xml_chunks:
                result = self._parse_xml_tool_call(xml_chunk)
                if result:
                    tool_call, parsing_details = result
                    parsed_data.append({
                        "tool_call": tool_call,
                        "parsing_details": parsing_details
                    })
                    
        except Exception as e:
            logger.error(f"Error parsing XML tool calls: {e}", exc_info=True)
            self.trace.event(name="error_parsing_xml_tool_calls", level="ERROR", status_message=(f"Error parsing XML tool calls: {e}"), metadata={"content": content})
        
        return parsed_data

    # Tool execution methods
    async def _execute_tool(self, tool_call: Dict[str, Any]) -> ToolResult:
        """Execute a single tool call and return the result."""
        span = self.trace.span(name=f"execute_tool.{tool_call['function_name']}", input=tool_call["arguments"])            
        try:
            function_name = tool_call["function_name"]
            arguments = tool_call["arguments"]

            logger.info(f"Executing tool: {function_name} with arguments: {arguments}")
            self.trace.event(name="executing_tool", level="DEFAULT", status_message=(f"Executing tool: {function_name} with arguments: {arguments}"))
            
            if isinstance(arguments, str):
                try:
                    arguments = safe_json_parse(arguments)
                except json.JSONDecodeError:
                    arguments = {"text": arguments}
            
            # Get available functions from tool registry
            available_functions = self.tool_registry.get_available_functions()
            
            # Look up the function by name
            tool_fn = available_functions.get(function_name)
            if not tool_fn:
                logger.error(f"Tool function '{function_name}' not found in registry")
                span.end(status_message="tool_not_found", level="ERROR")
                return ToolResult(success=False, output=f"Tool function '{function_name}' not found")
            
            logger.debug(f"Found tool function for '{function_name}', executing...")
            result = await tool_fn(**arguments)
            logger.info(f"Tool execution complete: {function_name} -> {result}")
            span.end(status_message="tool_executed", output=result)
            return result
        except Exception as e:
            logger.error(f"Error executing tool {tool_call['function_name']}: {str(e)}", exc_info=True)
            span.end(status_message="tool_execution_error", output=f"Error executing tool: {str(e)}", level="ERROR")
            return ToolResult(success=False, output=f"Error executing tool: {str(e)}")

    async def _execute_tools(
        self, 
        tool_calls: List[Dict[str, Any]], 
        execution_strategy: ToolExecutionStrategy = "sequential"
    ) -> List[Tuple[Dict[str, Any], ToolResult]]:
        """Execute tool calls with the specified strategy.
        
        This is the main entry point for tool execution. It dispatches to the appropriate
        execution method based on the provided strategy.
        
        Args:
            tool_calls: List of tool calls to execute
            execution_strategy: Strategy for executing tools:
                - "sequential": Execute tools one after another, waiting for each to complete
                - "parallel": Execute all tools simultaneously for better performance 
                
        Returns:
            List of tuples containing the original tool call and its result
        """
        logger.info(f"Executing {len(tool_calls)} tools with strategy: {execution_strategy}")
        self.trace.event(name="executing_tools_with_strategy", level="DEFAULT", status_message=(f"Executing {len(tool_calls)} tools with strategy: {execution_strategy}"))
            
        if execution_strategy == "sequential":
            return await self._execute_tools_sequentially(tool_calls)
        elif execution_strategy == "parallel":
            return await self._execute_tools_in_parallel(tool_calls)
        else:
            logger.warning(f"Unknown execution strategy: {execution_strategy}, falling back to sequential")
            return await self._execute_tools_sequentially(tool_calls)

    async def _execute_tools_sequentially(self, tool_calls: List[Dict[str, Any]]) -> List[Tuple[Dict[str, Any], ToolResult]]:
        """Execute tool calls sequentially and return results.
        
        This method executes tool calls one after another, waiting for each tool to complete
        before starting the next one. This is useful when tools have dependencies on each other.
        
        Args:
            tool_calls: List of tool calls to execute
            
        Returns:
            List of tuples containing the original tool call and its result
        """
        if not tool_calls:
            return []
            
        try:
            tool_names = [t.get('function_name', 'unknown') for t in tool_calls]
            logger.info(f"Executing {len(tool_calls)} tools sequentially: {tool_names}")
            self.trace.event(name="executing_tools_sequentially", level="DEFAULT", status_message=(f"Executing {len(tool_calls)} tools sequentially: {tool_names}"))
            
            results = []
            for index, tool_call in enumerate(tool_calls):
                tool_name = tool_call.get('function_name', 'unknown')
                logger.debug(f"Executing tool {index+1}/{len(tool_calls)}: {tool_name}")
                
                try:
                    result = await self._execute_tool(tool_call)
                    results.append((tool_call, result))
                    logger.debug(f"Completed tool {tool_name} with success={result.success}")
                    
                    # Check if this is a terminating tool (ask or complete)
                    if tool_name in ['ask', 'complete']:
                        logger.info(f"Terminating tool '{tool_name}' executed. Stopping further tool execution.")
                        self.trace.event(name="terminating_tool_executed", level="DEFAULT", status_message=(f"Terminating tool '{tool_name}' executed. Stopping further tool execution."))
                        break  # Stop executing remaining tools
                        
                except Exception as e:
                    logger.error(f"Error executing tool {tool_name}: {str(e)}")
                    self.trace.event(name="error_executing_tool", level="ERROR", status_message=(f"Error executing tool {tool_name}: {str(e)}"))
                    error_result = ToolResult(success=False, output=f"Error executing tool: {str(e)}")
                    results.append((tool_call, error_result))
            
            logger.info(f"Sequential execution completed for {len(results)} tools (out of {len(tool_calls)} total)")
            self.trace.event(name="sequential_execution_completed", level="DEFAULT", status_message=(f"Sequential execution completed for {len(results)} tools (out of {len(tool_calls)} total)"))
            return results
            
        except Exception as e:
            logger.error(f"Error in sequential tool execution: {str(e)}", exc_info=True)
            # Return partial results plus error results for remaining tools
            completed_tool_names = [r[0].get('function_name', 'unknown') for r in results] if 'results' in locals() else []
            remaining_tools = [t for t in tool_calls if t.get('function_name', 'unknown') not in completed_tool_names]
            
            # Add error results for remaining tools
            error_results = [(tool, ToolResult(success=False, output=f"Execution error: {str(e)}")) 
                            for tool in remaining_tools]
                            
            return (results if 'results' in locals() else []) + error_results

    async def _execute_tools_in_parallel(self, tool_calls: List[Dict[str, Any]]) -> List[Tuple[Dict[str, Any], ToolResult]]:
        """Execute tool calls in parallel and return results.
        
        This method executes all tool calls simultaneously using asyncio.gather, which
        can significantly improve performance when executing multiple independent tools.
        
        Args:
            tool_calls: List of tool calls to execute
            
        Returns:
            List of tuples containing the original tool call and its result
        """
        if not tool_calls:
            return []
            
        try:
            tool_names = [t.get('function_name', 'unknown') for t in tool_calls]
            logger.info(f"Executing {len(tool_calls)} tools in parallel: {tool_names}")
            self.trace.event(name="executing_tools_in_parallel", level="DEFAULT", status_message=(f"Executing {len(tool_calls)} tools in parallel: {tool_names}"))
            
            # Create tasks for all tool calls
            tasks = [self._execute_tool(tool_call) for tool_call in tool_calls]
            
            # Execute all tasks concurrently with error handling
            results = await asyncio.gather(*tasks, return_exceptions=True)
            
            # Process results and handle any exceptions
            processed_results = []
            for i, (tool_call, result) in enumerate(zip(tool_calls, results)):
                if isinstance(result, Exception):
                    logger.error(f"Error executing tool {tool_call.get('function_name', 'unknown')}: {str(result)}")
                    self.trace.event(name="error_executing_tool", level="ERROR", status_message=(f"Error executing tool {tool_call.get('function_name', 'unknown')}: {str(result)}"))
                    # Create error result
                    error_result = ToolResult(success=False, output=f"Error executing tool: {str(result)}")
                    processed_results.append((tool_call, error_result))
                else:
                    processed_results.append((tool_call, result))
            
            logger.info(f"Parallel execution completed for {len(tool_calls)} tools")
            self.trace.event(name="parallel_execution_completed", level="DEFAULT", status_message=(f"Parallel execution completed for {len(tool_calls)} tools"))
            return processed_results
        
        except Exception as e:
            logger.error(f"Error in parallel tool execution: {str(e)}", exc_info=True)
            self.trace.event(name="error_in_parallel_tool_execution", level="ERROR", status_message=(f"Error in parallel tool execution: {str(e)}"))
            # Return error results for all tools if the gather itself fails
            return [(tool_call, ToolResult(success=False, output=f"Execution error: {str(e)}")) 
                    for tool_call in tool_calls]

    async def _add_tool_result(
        self, 
        thread_id: str, 
        tool_call: Dict[str, Any], 
        result: ToolResult,
        strategy: Union[XmlAddingStrategy, str] = "assistant_message",
        assistant_message_id: Optional[str] = None,
        parsing_details: Optional[Dict[str, Any]] = None
    ) -> Optional[Dict[str, Any]]: # Return the full message object
        """Add a tool result to the conversation thread based on the specified format.
        
        This method formats tool results and adds them to the conversation history,
        making them visible to the LLM in subsequent interactions. Results can be 
        added either as native tool messages (OpenAI format) or as XML-wrapped content
        with a specified role (user or assistant).
        
        Args:
            thread_id: ID of the conversation thread
            tool_call: The original tool call that produced this result
            result: The result from the tool execution
            strategy: How to add XML tool results to the conversation
                     ("user_message", "assistant_message", or "inline_edit")
            assistant_message_id: ID of the assistant message that generated this tool call
            parsing_details: Detailed parsing info for XML calls (attributes, elements, etc.)
        """
        try:
            message_obj = None # Initialize message_obj
            
            # Create metadata with assistant_message_id if provided
            metadata = {}
            if assistant_message_id:
                metadata["assistant_message_id"] = assistant_message_id
                logger.info(f"Linking tool result to assistant message: {assistant_message_id}")
                self.trace.event(name="linking_tool_result_to_assistant_message", level="DEFAULT", status_message=(f"Linking tool result to assistant message: {assistant_message_id}"))
            
            # --- Add parsing details to metadata if available ---
            if parsing_details:
                metadata["parsing_details"] = parsing_details
                logger.info("Adding parsing_details to tool result metadata")
                self.trace.event(name="adding_parsing_details_to_tool_result_metadata", level="DEFAULT", status_message=(f"Adding parsing_details to tool result metadata"), metadata={"parsing_details": parsing_details})
            # ---
            
            # Check if this is a native function call (has id field)
            if "id" in tool_call:
                # Format as a proper tool message according to OpenAI spec
                function_name = tool_call.get("function_name", "")
                
                # Format the tool result content - tool role needs string content
                if isinstance(result, str):
                    content = result
                elif hasattr(result, 'output'):
                    # If it's a ToolResult object
                    if isinstance(result.output, dict) or isinstance(result.output, list):
                        # If output is already a dict or list, convert to JSON string
                        content = json.dumps(result.output)
                    else:
                        # Otherwise just use the string representation
                        content = str(result.output)
                else:
                    # Fallback to string representation of the whole result
                    content = str(result)
                
                logger.info(f"Formatted tool result content: {content[:100]}...")
                self.trace.event(name="formatted_tool_result_content", level="DEFAULT", status_message=(f"Formatted tool result content: {content[:100]}..."))
                
                # Create the tool response message with proper format
                tool_message = {
                    "role": "tool",
                    "tool_call_id": tool_call["id"],
                    "name": function_name,
                    "content": content
                }
                
                logger.info(f"Adding native tool result for tool_call_id={tool_call['id']} with role=tool")
                self.trace.event(name="adding_native_tool_result_for_tool_call_id", level="DEFAULT", status_message=(f"Adding native tool result for tool_call_id={tool_call['id']} with role=tool"))
                
                # Add as a tool message to the conversation history
                # This makes the result visible to the LLM in the next turn
                message_obj = await self.add_message(
                    thread_id=thread_id,
                    type="tool",  # Special type for tool responses
                    content=tool_message,
                    is_llm_message=True,
                    metadata=metadata
                )
                return message_obj # Return the full message object
            
            # Check if this is an MCP tool (function_name starts with "call_mcp_tool")
            function_name = tool_call.get("function_name", "")
            
            # Check if this is an MCP tool - either the old call_mcp_tool or a dynamically registered MCP tool
            is_mcp_tool = False
            if function_name == "call_mcp_tool":
                is_mcp_tool = True
            else:
                # Check if the result indicates it's an MCP tool by looking for MCP metadata
                if hasattr(result, 'output') and isinstance(result.output, str):
                    # Check for MCP metadata pattern in the output
                    if "MCP Tool Result from" in result.output and "Tool Metadata:" in result.output:
                        is_mcp_tool = True
                    # Also check for MCP metadata in JSON format
                    elif "mcp_metadata" in result.output:
                        is_mcp_tool = True
            
            if is_mcp_tool:
                # Special handling for MCP tools - make content prominent and LLM-friendly
                result_role = "user" if strategy == "user_message" else "assistant"
                
                # Extract the actual content from the ToolResult
                if hasattr(result, 'output'):
                    mcp_content = str(result.output)
                else:
                    mcp_content = str(result)
                
                # Create a simple, LLM-friendly message format that puts content first
                simple_message = {
                    "role": result_role,
                    "content": mcp_content  # Direct content, no complex nesting
                }
                
                logger.info(f"Adding MCP tool result with simplified format for LLM visibility")
                self.trace.event(name="adding_mcp_tool_result_simplified", level="DEFAULT", status_message="Adding MCP tool result with simplified format for LLM visibility")
                
                message_obj = await self.add_message(
                    thread_id=thread_id, 
                    type="tool",
                    content=simple_message,
                    is_llm_message=True,
                    metadata=metadata
                )
                return message_obj
            
            # For XML and other non-native tools, use the new structured format
            # Determine message role based on strategy
            result_role = "user" if strategy == "user_message" else "assistant"
            
            # Create the new structured tool result format
            structured_result = self._create_structured_tool_result(tool_call, result, parsing_details)
            
            # Add the message with the appropriate role to the conversation history
            # This allows the LLM to see the tool result in subsequent interactions
            result_message = {
                "role": result_role,
                "content":  json.dumps(structured_result)
            }
            message_obj = await self.add_message(
                thread_id=thread_id, 
                type="tool",
                content=result_message,
                is_llm_message=True,
                metadata=metadata
            )
            return message_obj # Return the full message object
        except Exception as e:
            logger.error(f"Error adding tool result: {str(e)}", exc_info=True)
            self.trace.event(name="error_adding_tool_result", level="ERROR", status_message=(f"Error adding tool result: {str(e)}"), metadata={"tool_call": tool_call, "result": result, "strategy": strategy, "assistant_message_id": assistant_message_id, "parsing_details": parsing_details})
            # Fallback to a simple message
            try:
                fallback_message = {
                    "role": "user",
                    "content": str(result)
                }
                message_obj = await self.add_message(
                    thread_id=thread_id, 
                    type="tool", 
                    content=fallback_message,
                    is_llm_message=True,
                    metadata={"assistant_message_id": assistant_message_id} if assistant_message_id else {}
                )
                return message_obj # Return the full message object
            except Exception as e2:
                logger.error(f"Failed even with fallback message: {str(e2)}", exc_info=True)
                self.trace.event(name="failed_even_with_fallback_message", level="ERROR", status_message=(f"Failed even with fallback message: {str(e2)}"), metadata={"tool_call": tool_call, "result": result, "strategy": strategy, "assistant_message_id": assistant_message_id, "parsing_details": parsing_details})
                return None # Return None on error

    def _create_structured_tool_result(self, tool_call: Dict[str, Any], result: ToolResult, parsing_details: Optional[Dict[str, Any]] = None):
        """Create a structured tool result format that's tool-agnostic and provides rich information.
        
        Args:
            tool_call: The original tool call that was executed
            result: The result from the tool execution
            parsing_details: Optional parsing details for XML calls
            
        Returns:
            Structured dictionary containing tool execution information
        """
        # Extract tool information
        function_name = tool_call.get("function_name", "unknown")
        xml_tag_name = tool_call.get("xml_tag_name")
        arguments = tool_call.get("arguments", {})
        tool_call_id = tool_call.get("id")
        logger.info(f"Creating structured tool result for tool_call: {tool_call}")
        
        # Process the output - if it's a JSON string, parse it back to an object
        output = result.output if hasattr(result, 'output') else str(result)
        if isinstance(output, str):
            try:
                # Try to parse as JSON to provide structured data to frontend
                parsed_output = safe_json_parse(output)
                # If parsing succeeded and we got a dict/list, use the parsed version
                if isinstance(parsed_output, (dict, list)):
                    output = parsed_output
                # Otherwise keep the original string
            except Exception:
                # If parsing fails, keep the original string
                pass
        
        # Create the structured result
        structured_result_v1 = {
            "tool_execution": {
                "function_name": function_name,
                "xml_tag_name": xml_tag_name,
                "tool_call_id": tool_call_id,
                "arguments": arguments,
                "result": {
                    "success": result.success if hasattr(result, 'success') else True,
                    "output": output,  # Now properly structured for frontend
                    "error": getattr(result, 'error', None) if hasattr(result, 'error') else None
                },
                "execution_details": {
                    "timestamp": datetime.now(timezone.utc).isoformat(),
                    "parsing_details": parsing_details
                }
            }
        }

        # STRUCTURED_OUTPUT_TOOLS = {
        #     "str_replace", 
        #     "get_data_provider_endpoints",
        # }

        # summary_output = result.output if hasattr(result, 'output') else str(result)
        
        # if xml_tag_name:
        #     status = "completed successfully" if structured_result_v1["tool_execution"]["result"]["success"] else "failed"
        #     summary = f"Tool '{xml_tag_name}' {status}. Output: {summary_output}"
        # else:
        #     status = "completed successfully" if structured_result_v1["tool_execution"]["result"]["success"] else "failed"
        #     summary = f"Function '{function_name}' {status}. Output: {summary_output}"
        
        # if self.is_agent_builder:
        #     return summary
        # if function_name in STRUCTURED_OUTPUT_TOOLS:
        #     return structured_result_v1
        # else:
        #     return summary

        summary_output = result.output if hasattr(result, 'output') else str(result)
        success_status = structured_result_v1["tool_execution"]["result"]["success"]
        
        # Create a more comprehensive summary for the LLM
        if xml_tag_name:
            status = "completed successfully" if structured_result_v1["tool_execution"]["result"]["success"] else "failed"
            summary = f"Tool '{xml_tag_name}' {status}. Output: {summary_output}"
        else:
            status = "completed successfully" if structured_result_v1["tool_execution"]["result"]["success"] else "failed"
            summary = f"Function '{function_name}' {status}. Output: {summary_output}"
        
        if self.is_agent_builder:
            return summary
        elif function_name == "get_data_provider_endpoints":
            logger.info(f"Returning sumnary for data provider call: {summary}")
            return summary
            
        else:
            return structured_result_v1

    def _format_xml_tool_result(self, tool_call: Dict[str, Any], result: ToolResult) -> str:
        """Format a tool result wrapped in a <tool_result> tag.
        
        DEPRECATED: This method is kept for backwards compatibility.
        New implementations should use _create_structured_tool_result instead.

        Args:
            tool_call: The tool call that was executed
            result: The result of the tool execution

        Returns:
            String containing the formatted result wrapped in <tool_result> tag
        """
        # Always use xml_tag_name if it exists
        if "xml_tag_name" in tool_call:
            xml_tag_name = tool_call["xml_tag_name"]
            return f"<tool_result> <{xml_tag_name}> {str(result)} </{xml_tag_name}> </tool_result>"
        
        # Non-XML tool, just return the function result
        function_name = tool_call["function_name"]
        return f"Result for {function_name}: {str(result)}"

    def _create_tool_context(self, tool_call: Dict[str, Any], tool_index: int, assistant_message_id: Optional[str] = None, parsing_details: Optional[Dict[str, Any]] = None) -> ToolExecutionContext:
        """Create a tool execution context with display name and parsing details populated."""
        context = ToolExecutionContext(
            tool_call=tool_call,
            tool_index=tool_index,
            assistant_message_id=assistant_message_id,
            parsing_details=parsing_details
        )
        
        # Set function_name and xml_tag_name fields
        if "xml_tag_name" in tool_call:
            context.xml_tag_name = tool_call["xml_tag_name"]
            context.function_name = tool_call.get("function_name", tool_call["xml_tag_name"])
        else:
            # For non-XML tools, use function name directly
            context.function_name = tool_call.get("function_name", "unknown")
            context.xml_tag_name = None
        
        return context
        
    async def _yield_and_save_tool_started(self, context: ToolExecutionContext, thread_id: str, thread_run_id: str) -> Optional[Dict[str, Any]]:
        """Formats, saves, and returns a tool started status message."""
        tool_name = context.xml_tag_name or context.function_name
        content = {
            "role": "assistant", "status_type": "tool_started",
            "function_name": context.function_name, "xml_tag_name": context.xml_tag_name,
            "message": f"Starting execution of {tool_name}", "tool_index": context.tool_index,
            "tool_call_id": context.tool_call.get("id") # Include tool_call ID if native
        }
        metadata = {"thread_run_id": thread_run_id}
        saved_message_obj = await self.add_message(
            thread_id=thread_id, type="status", content=content, is_llm_message=False, metadata=metadata
        )
        return saved_message_obj # Return the full object (or None if saving failed)

    async def _yield_and_save_tool_completed(self, context: ToolExecutionContext, tool_message_id: Optional[str], thread_id: str, thread_run_id: str) -> Optional[Dict[str, Any]]:
        """Formats, saves, and returns a tool completed/failed status message."""
        if not context.result:
            # Delegate to error saving if result is missing (e.g., execution failed)
            return await self._yield_and_save_tool_error(context, thread_id, thread_run_id)

        tool_name = context.xml_tag_name or context.function_name
        status_type = "tool_completed" if context.result.success else "tool_failed"
        message_text = f"Tool {tool_name} {'completed successfully' if context.result.success else 'failed'}"

        content = {
            "role": "assistant", "status_type": status_type,
            "function_name": context.function_name, "xml_tag_name": context.xml_tag_name,
            "message": message_text, "tool_index": context.tool_index,
            "tool_call_id": context.tool_call.get("id")
        }
        metadata = {"thread_run_id": thread_run_id}
        # Add the *actual* tool result message ID to the metadata if available and successful
        if context.result.success and tool_message_id:
            metadata["linked_tool_result_message_id"] = tool_message_id
            
        # <<< ADDED: Signal if this is a terminating tool >>>
        if context.function_name in ['ask', 'complete']:
            metadata["agent_should_terminate"] = True
            logger.info(f"Marking tool status for '{context.function_name}' with termination signal.")
            self.trace.event(name="marking_tool_status_for_termination", level="DEFAULT", status_message=(f"Marking tool status for '{context.function_name}' with termination signal."))
        # <<< END ADDED >>>

        saved_message_obj = await self.add_message(
            thread_id=thread_id, type="status", content=content, is_llm_message=False, metadata=metadata
        )
        return saved_message_obj

    async def _yield_and_save_tool_error(self, context: ToolExecutionContext, thread_id: str, thread_run_id: str) -> Optional[Dict[str, Any]]:
        """Formats, saves, and returns a tool error status message."""
        error_msg = str(context.error) if context.error else "Unknown error during tool execution"
        tool_name = context.xml_tag_name or context.function_name
        content = {
            "role": "assistant", "status_type": "tool_error",
            "function_name": context.function_name, "xml_tag_name": context.xml_tag_name,
            "message": f"Error executing tool {tool_name}: {error_msg}",
            "tool_index": context.tool_index,
            "tool_call_id": context.tool_call.get("id")
        }
        metadata = {"thread_run_id": thread_run_id}
        # Save the status message with is_llm_message=False
        saved_message_obj = await self.add_message(
            thread_id=thread_id, type="status", content=content, is_llm_message=False, metadata=metadata
        )
        return saved_message_obj<|MERGE_RESOLUTION|>--- conflicted
+++ resolved
@@ -357,26 +357,31 @@
             ):
                 logger.info("🔥 No usage data from provider, counting with litellm.token_counter")
                 
-                # prompt side
-                prompt_tokens = token_counter(
-                    model=llm_model,
-                    messages=prompt_messages               # chat or plain; token_counter handles both
-                )
-
-                # completion side
-                completion_tokens = token_counter(
-                    model=llm_model,
-                    text=accumulated_content or ""         # empty string safe
-                )
-
-                streaming_metadata["usage"]["prompt_tokens"]      = prompt_tokens
-                streaming_metadata["usage"]["completion_tokens"]  = completion_tokens
-                streaming_metadata["usage"]["total_tokens"]       = prompt_tokens + completion_tokens
-
-                logger.info(
-                    f"🔥 Estimated tokens – prompt: {prompt_tokens}, "
-                    f"completion: {completion_tokens}, total: {prompt_tokens + completion_tokens}"
-                )
+                try:
+                    # prompt side
+                    prompt_tokens = token_counter(
+                        model=llm_model,
+                        messages=prompt_messages               # chat or plain; token_counter handles both
+                    )
+
+                    # completion side
+                    completion_tokens = token_counter(
+                        model=llm_model,
+                        text=accumulated_content or ""         # empty string safe
+                    )
+
+                    streaming_metadata["usage"]["prompt_tokens"]      = prompt_tokens
+                    streaming_metadata["usage"]["completion_tokens"]  = completion_tokens
+                    streaming_metadata["usage"]["total_tokens"]       = prompt_tokens + completion_tokens
+
+                    logger.info(
+                        f"🔥 Estimated tokens – prompt: {prompt_tokens}, "
+                        f"completion: {completion_tokens}, total: {prompt_tokens + completion_tokens}"
+                    )
+                    self.trace.event(name="usage_calculated_with_litellm_token_counter", level="DEFAULT", status_message=(f"Usage calculated with litellm.token_counter"))
+                except Exception as e:
+                    logger.warning(f"Failed to calculate usage: {str(e)}")
+                    self.trace.event(name="failed_to_calculate_usage", level="WARNING", status_message=(f"Failed to calculate usage: {str(e)}"))
 
 
             # Wait for pending tool executions from streaming phase
@@ -636,37 +641,6 @@
                              self.trace.event(name="failed_to_save_tool_result_for_index", level="ERROR", status_message=(f"Failed to save tool result for index {tool_idx}, not yielding result message."))
                              # Optionally yield error status for saving failure?
 
-<<<<<<< HEAD
-=======
-            # --- Calculate and Store Cost ---
-            if last_assistant_message_object: # Only calculate if assistant message was saved
-                try:
-                    # Use accumulated_content for streaming cost calculation
-                    final_cost = completion_cost(
-                        model=llm_model,
-                        messages=prompt_messages, # Use the prompt messages provided
-                        completion=accumulated_content
-                    )
-                    if final_cost is not None and final_cost > 0:
-                        logger.info(f"Calculated final cost for stream: {final_cost}")
-                        await self.add_message(
-                            thread_id=thread_id,
-                            type="cost",
-                            content={"cost": final_cost},
-                            is_llm_message=False, # Cost is metadata
-                            metadata={"thread_run_id": thread_run_id} # Keep track of the run
-                        )
-                        logger.info(f"Cost message saved for stream: {final_cost}")
-                        self.trace.update(metadata={"cost": final_cost})
-                    else:
-                         logger.info("Stream cost calculation resulted in zero or None, not storing cost message.")
-                         self.trace.update(metadata={"cost": 0})
-                except Exception as e:
-                    logger.warning(f"Failed to calculate final cost for stream: {str(e)}")
-                    self.trace.event(name="failed_to_calculate_final_cost_for_stream", level="WARNING", status_message=(f"Failed to calculate final cost for stream: {str(e)}"))
-
-
->>>>>>> a1d5ed00
             # --- Final Finish Status ---
             if finish_reason and finish_reason != "xml_tool_limit_reached":
                 finish_content = {"status_type": "finish", "finish_reason": finish_reason}
@@ -1304,11 +1278,7 @@
                 "arguments": params              # The extracted parameters
             }
             
-<<<<<<< HEAD
-            logger.debug(f"Parsed old format tool call: {tool_call}")
-=======
-            # logger.debug(f"Created tool call: {tool_call}")
->>>>>>> a1d5ed00
+            logger.debug(f"Parsed old format tool call: {tool_call["function_name"]}")
             return tool_call, parsing_details # Return both dicts
             
         except Exception as e:
