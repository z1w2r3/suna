--- conflicted
+++ resolved
@@ -468,21 +468,14 @@
                     "content": accumulated_content
                     # tool_calls key is initially omitted
                 }
-<<<<<<< HEAD
+
+                # Conditionally add tool_calls if they exist and native calling is enabled
+                if config.native_tool_calling and complete_native_tool_calls:
+                    message_data["tool_calls"] = complete_native_tool_calls
+
                 last_assistant_message_id = await self.add_message(
                     thread_id=thread_id, 
                     type="assistant", 
-=======
-
-                # Conditionally add tool_calls if they exist and native calling is enabled
-                if config.native_tool_calling and complete_native_tool_calls:
-                    message_data["tool_calls"] = complete_native_tool_calls
-
-                # Add the message (tool_calls will only be present if added above)
-                await self.add_message(
-                    thread_id=thread_id,
-                    type="assistant",
->>>>>>> a1dea9d8
                     content=message_data,
                     is_llm_message=True
                 )
@@ -721,11 +714,6 @@
                 "content": content
                 # tool_calls key is initially omitted
             }
-<<<<<<< HEAD
-            assistant_message_id = await self.add_message(
-                thread_id=thread_id, 
-                type="assistant", 
-=======
 
             # Conditionally add tool_calls if they exist and native calling is enabled
             # Use 'native_tool_calls' in locals() check for safety as before
@@ -736,7 +724,6 @@
             await self.add_message(
                 thread_id=thread_id,
                 type="assistant",
->>>>>>> a1dea9d8
                 content=message_data,
                 is_llm_message=True
             )
