from fastapi import FastAPI, Request
from fastapi.middleware.cors import CORSMiddleware
from fastapi.responses import JSONResponse
import sentry
from contextlib import asynccontextmanager
from agentpress.thread_manager import ThreadManager
from services.supabase import DBConnection
from datetime import datetime, timezone
from dotenv import load_dotenv
from utils.config import config, EnvMode
import asyncio
from utils.logger import logger
import uuid
import time
from collections import OrderedDict

# Import the agent API module
from agent import api as agent_api
from sandbox import api as sandbox_api
from services import billing as billing_api
from services import transcription as transcription_api

# Load environment variables (these will be available through config)
load_dotenv()

# Initialize managers
db = DBConnection()
instance_id = "single"

# Rate limiter state
ip_tracker = OrderedDict()
MAX_CONCURRENT_IPS = 25

@asynccontextmanager
async def lifespan(app: FastAPI):
    # Startup
    logger.info(f"Starting up FastAPI application with instance ID: {instance_id} in {config.ENV_MODE.value} mode")
    
    try:
        # Initialize database
        await db.initialize()
        
        # Initialize the agent API with shared resources
        agent_api.initialize(
            db,
            instance_id
        )
        
        # Initialize the sandbox API with shared resources
        sandbox_api.initialize(db)
        
        # Initialize Redis connection
        from services import redis
        try:
            await redis.initialize_async()
            logger.info("Redis connection initialized successfully")
        except Exception as e:
            logger.error(f"Failed to initialize Redis connection: {e}")
            # Continue without Redis - the application will handle Redis failures gracefully
        
        # Start background tasks
        # asyncio.create_task(agent_api.restore_running_agent_runs())
        
        yield
        
        # Clean up agent resources
        logger.info("Cleaning up agent resources")
        await agent_api.cleanup()
        
        # Clean up Redis connection
        try:
            logger.info("Closing Redis connection")
            await redis.close()
            logger.info("Redis connection closed successfully")
        except Exception as e:
            logger.error(f"Error closing Redis connection: {e}")
        
        # Clean up database connection
        logger.info("Disconnecting from database")
        await db.disconnect()
    except Exception as e:
        logger.error(f"Error during application startup: {e}")
        raise

app = FastAPI(lifespan=lifespan)

@app.middleware("http")
async def log_requests_middleware(request: Request, call_next):
    start_time = time.time()
    client_ip = request.client.host
    method = request.method
    url = str(request.url)
    path = request.url.path
    query_params = str(request.query_params)
    
    # Log the incoming request
    logger.info(f"Request started: {method} {path} from {client_ip} | Query: {query_params}")
    
    try:
        response = await call_next(request)
        process_time = time.time() - start_time
        logger.debug(f"Request completed: {method} {path} | Status: {response.status_code} | Time: {process_time:.2f}s")
        return response
    except Exception as e:
        process_time = time.time() - start_time
        logger.error(f"Request failed: {method} {path} | Error: {str(e)} | Time: {process_time:.2f}s")
        raise

# Define allowed origins based on environment
allowed_origins = ["https://www.suna.so", "https://suna.so", "http://localhost:3000"]
allow_origin_regex = None

# Add staging-specific origins
if config.ENV_MODE == EnvMode.STAGING:
    allowed_origins.append("https://staging.suna.so")
    allow_origin_regex = r"https://suna-.*-prjcts\.vercel\.app"

app.add_middleware(
    CORSMiddleware,
    allow_origins=allowed_origins,
    allow_origin_regex=allow_origin_regex,
    allow_credentials=True,
    allow_methods=["GET", "POST", "PUT", "DELETE", "OPTIONS"],
    allow_headers=["Content-Type", "Authorization"],
)

# Include the agent router with a prefix
app.include_router(agent_api.router, prefix="/api")

# Include the sandbox router with a prefix
app.include_router(sandbox_api.router, prefix="/api")

# Include the billing router with a prefix
app.include_router(billing_api.router, prefix="/api")

<<<<<<< HEAD
# Import and include the MCP router
from mcp_local import api as mcp_api
app.include_router(mcp_api.router, prefix="/api")
=======
# Include the transcription router with a prefix
app.include_router(transcription_api.router, prefix="/api")
>>>>>>> 416e28f4

@app.get("/api/health")
async def health_check():
    """Health check endpoint to verify API is working."""
    logger.info("Health check endpoint called")
    return {
        "status": "ok", 
        "timestamp": datetime.now(timezone.utc).isoformat(),
        "instance_id": instance_id
    }

if __name__ == "__main__":
    import uvicorn
    
    workers = 2
    
    logger.info(f"Starting server on 0.0.0.0:8000 with {workers} workers")
    uvicorn.run(
        "api:app", 
        host="0.0.0.0", 
        port=8000,
        workers=workers,
        # reload=True
    )<|MERGE_RESOLUTION|>--- conflicted
+++ resolved
@@ -133,14 +133,11 @@
 # Include the billing router with a prefix
 app.include_router(billing_api.router, prefix="/api")
 
-<<<<<<< HEAD
 # Import and include the MCP router
 from mcp_local import api as mcp_api
 app.include_router(mcp_api.router, prefix="/api")
-=======
 # Include the transcription router with a prefix
 app.include_router(transcription_api.router, prefix="/api")
->>>>>>> 416e28f4
 
 @app.get("/api/health")
 async def health_check():
