--- conflicted
+++ resolved
@@ -10,11 +10,7 @@
           memory: 32G
 
   worker:
-<<<<<<< HEAD
-    command: uv run dramatiq --processes 40 --threads 8 run_agent_background
-=======
-    command: python -m dramatiq --skip-logging --processes 40 --threads 8 run_agent_background
->>>>>>> 1c1423b1
+    command: uv run dramatiq --skip-logging --processes 40 --threads 8 run_agent_background
     deploy:
       resources:
         limits:
